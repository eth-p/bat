--- conflicted
+++ resolved
@@ -63,13 +63,10 @@
 - Associate Wireguard config `/etc/wireguard/*.conf`, see #2874 (@cyqsimon)
 - Add support for [CFML](https://www.adobe.com/products/coldfusion-family.html), see #3031 (@brenton-at-pieces)
 - Map `*.mkd` files to `Markdown` syntax, see issue #3060 and PR #3061 (@einfachIrgendwer0815)
-<<<<<<< HEAD
 - Add syntax mapping for CITATION.cff, see #3103 (@Ugzuzg)
-=======
 - Add syntax mapping for kubernetes config files #3049 (@cyqsimon)
 - Adds support for pipe delimiter for CSV #3115 (@pratik-m)
 - Add syntax mapping for `/etc/pacman.conf` #2961 (@cyqsimon)
->>>>>>> 517ddd8e
 
 ## Themes
 
