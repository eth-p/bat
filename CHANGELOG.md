--- conflicted
+++ resolved
@@ -26,11 +26,8 @@
 - Pull in fix for unsafe-libyaml security advisory, see #2812 (@dtolnay)
 - Update git-version dependency to use Syn v2, see #2816 (@dtolnay)
 - Update git2 dependency to v0.18.2, see #2852 (@eth-p)
-<<<<<<< HEAD
 - Improve performance when color output disabled, see #2397 and #2857 (@eth-p)
-=======
 - Apply clippy fixes #2864 (@cyqsimon)
->>>>>>> 7604fe55
 
 ## Syntaxes
 
