--- conflicted
+++ resolved
@@ -24,17 +24,14 @@
 - Pull in fix for unsafe-libyaml security advisory, see #2812 (@dtolnay)
 - Update git-version dependency to use Syn v2, see #2816 (@dtolnay)
 - Update git2 dependency to v0.18.2, see #2852 (@eth-p)
-<<<<<<< HEAD
+- Apply clippy fixes #2864 (@cyqsimon)
+
+## Syntaxes
+
+- `cmd-help`: scope subcommands followed by other terms, and other misc improvements, see #2819 (@victor-gp)
+- Upgrade JQ syntax, see #2820 (@dependabot[bot])
 - Added auto detect syntax for `.jsonc` #2795 (@mxaddict)
 - Added auto detect syntax for `.aws/{config,credentials}` #2795 (@mxaddict)
-=======
-- Apply clippy fixes #2864 (@cyqsimon)
->>>>>>> 6a6b0211
-
-## Syntaxes
-
-- `cmd-help`: scope subcommands followed by other terms, and other misc improvements, see #2819 (@victor-gp)
-- Upgrade JQ syntax, see #2820 (@dependabot[bot])
 
 ## Themes
 
