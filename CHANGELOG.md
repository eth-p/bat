--- conflicted
+++ resolved
@@ -10,11 +10,8 @@
 - Prevent `--list-themes` from outputting default theme info to stdout when it is piped, see #3189 (@einfachIrgendwer0815)
 - Rename some submodules to fix Dependabot submodule updates, see issue #3198 and PR #3201 (@victor-gp)
 - Make highlight tests fail when new syntaxes don't have fixtures PR #3255 (@dan-hipschman)
-<<<<<<< HEAD
+- Fix crash for multibyte characters in file path, see issue #3230 and PR #3245 (@HSM95)
 - Add missing mappings for various bash/zsh files, see PR #3262 (@AdamGaskins)
-=======
-- Fix crash for multibyte characters in file path, see issue #3230 and PR #3245 (@HSM95)
->>>>>>> 80a38590
 
 ## Other
 
