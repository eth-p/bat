--- conflicted
+++ resolved
@@ -388,11 +388,7 @@
 
 ### Из исходников
 
-<<<<<<< HEAD
-Если вы желаете установить `bat` из исходников, вам понадобится Rust 1.70.0 или выше. После этого используйте `cargo`, чтобы всё скомпилировать:
-=======
-Если вы желаете установить `bat` из исходников, вам понадобится Rust 1.74.0 или выше. После этого используйте `cargo`, чтобы все скомпилировать:
->>>>>>> b14fb9db
+Если вы желаете установить `bat` из исходников, вам понадобится Rust 1.74.0 или выше. После этого используйте `cargo`, чтобы всё скомпилировать:
 
 ```bash
 cargo install --locked bat
