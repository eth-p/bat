#!/usr/bin/env bash
_modules=('system' 'bat' 'bat_config' 'bat_wrapper' 'bat_wrapper_function' 'tool')
_modules_consented=()

set -o pipefail

export LC_ALL=C
export LANG=C

# -----------------------------------------------------------------------------
# Modules:
# -----------------------------------------------------------------------------

_bat_:description() {
	_collects "Version information for 'bat'."
	_collects "Custom syntaxes and themes for 'bat'."
}

_bat_config_:description() {
	_collects "The environment variables used by 'bat'."
	_collects "The 'bat' configuration file."
}

_bat_wrapper_:description() {
	_collects "Any wrapper script used by 'bat'."
}

_bat_wrapper_function_:description() {
	_collects "The wrapper function surrounding 'bat' (if applicable)."
}

_system_:description() {
	_collects "Operating system name."
	_collects "Operating system version."
}

_tool_:description() {
	_collects "Version information for 'less'."
}

# - - - - - - - - - - - - - - - - - - - - - - - - - - - - - - - - - - - - - - -

_bat_:run() {
	_out bat --version
	_out env | grep '^BAT_\|^PAGER='

	local cache_dir="$(bat --cache-dir)"
	if [[ -f "${cache_dir}/syntaxes.bin" ]]; then
		_print_command "bat" "--list-languages"
		echo "Found custom syntax set."
	fi

	if [[ -f "${cache_dir}/themes.bin" ]]; then
		_print_command "bat" "--list-themes"
		echo "Found custom theme set."
	fi
}

_bat_config_:run() {
	if [[ -f "$(bat --config-file)" ]]; then
<<<<<<< HEAD
		_out_fence cat "$(bat --config-file)";
=======
		_out_fence cat "$(bat --config-file)"
>>>>>>> c22bb4fb
	fi
}

_bat_wrapper_:run() {
	if file "$(which bat)" | grep "text executable" &> /dev/null; then
		_out_fence cat "$(which bat)"
		return
	fi
	printf "\nNo wrapper script.\n"
}

_bat_wrapper_function_:run() {
	_bat_wrapper_function_:detect_wrapper() {
		local command="$1"
		case "$("$SHELL" --version | head -n 1)" in
			*fish*)
				if "$SHELL" --login -i -c "type ${command}" 2>&1 | grep 'function' &>/dev/null; then
					_out_fence "$SHELL" --login -i -c "functions ${command}"
					return
				fi ;;

			*bash*|*zsh*)
				local type="$("$SHELL" --login -i -c "type ${command}" 2>&1)"
				if grep 'function' <<< "$type" &>/dev/null; then
					_out_fence "$SHELL" --login -i -c "declare -f ${command}"
					return
				elif grep 'alias' <<< "$type" &>/dev/null; then
					_out_fence "$SHELL" --login -i -c "type ${command}"
					return
				fi ;;

			*)
				echo "Unable to determine if a wrapper function for '${command}' is set."
				return ;;
		esac
		printf "\nNo wrapper function for '%s'.\n" "${command}"
	}

	_bat_wrapper_function_:detect_wrapper bat
	_bat_wrapper_function_:detect_wrapper cat
}

_system_:run() {
	_out uname -srm

	if command -v "sw_vers" &> /dev/null; then _out sw_vers; fi
	if command -v "lsb_release" &> /dev/null; then _out lsb_release -a; fi
}

_tool_:run() {
	_out less --version | head -n1
}

# -----------------------------------------------------------------------------
# Functions:
# -----------------------------------------------------------------------------

_print_command() {
	printf '\n**$' 1>&2
	printf ' %s' "$@" 1>&2
	printf '**\n' 1>&2
}

_out() {
	_print_command "$@"
	"$@" 2>&1 | sed 's/$/  /'
}

_out_fence() {
	_print_command "$@"
	printf '```\n' 1>&2
	"$@" 2>&1
	printf '```\n' 1>&2
}

_tput() {
	tput "$@" 1>&2 2> /dev/null
}

_collects() {
	printf " - %s\n" "$1" 1>&2
}

_ask_module() {
	_tput clear
	_tput cup 0 0

	cat 1>&2 << EOF
--------------------------------------------------------------------------------
This script runs some harmless commands to collect information about your
system and bat configuration. It will give you a small preview of the commands
that will be run, and ask consent before running them. Once completed, it will
output a small report that you can review and copy into the issue description.
--------------------------------------------------------------------------------
EOF

	# Print description.
	_tput setaf 3
	printf "The following data will be collected:\n" 1>&2
	_tput sgr0
	"_$1_:description"
	_tput sgr0

	# Print preview.
	_tput setaf 3
	printf "\nThe following commands will be run:\n" 1>&2
	_tput sgr0
	declare -f "_$1_:run" \
		| sed 's/^ *//; s/;$//' \
		| grep '^_out[^ ]* ' \
		| sed 's/^_out[^ ]* //' 1>&2

	# Prompt
	printf "\n" 1>&2
	local response
	while true; do
		_tput cup "$(($( tput lines || echo 22) - 2))"
		_tput el
		read -er -p "Collect $(sed 's/_/ /' <<< "$1") data? [Y/n] " response
		case "$response" in
			Y | y | yes | '') return 0 ;;
			N | n | no) return 1 ;;
			*) continue ;;
		esac
	done
}

_run_module() {
	local module="$1"
	printf "%s\n%s\n" "$module" "$(printf "%${#module}s" | tr ' ' '-')"
	"_$1_:run"
}

# -----------------------------------------------------------------------------
# Functions:
# -----------------------------------------------------------------------------

# Ask for consent.
if [[ "$1" == '-y' ]]; then
	_modules_consented=("${_modules[@]}")
else
	trap '_tput rmcup; exit 1' INT
	_tput smcup
	for _module in "${_modules[@]}"; do
		if _ask_module "$_module"; then
			_modules_consented+=("$_module")
		fi
	done
	_tput rmcup
fi

# Collect information.
for _module in "${_modules_consented[@]}"; do
	_run_module "$_module" 2>&1
	printf "\n"
done<|MERGE_RESOLUTION|>--- conflicted
+++ resolved
@@ -58,11 +58,7 @@
 
 _bat_config_:run() {
 	if [[ -f "$(bat --config-file)" ]]; then
-<<<<<<< HEAD
-		_out_fence cat "$(bat --config-file)";
-=======
 		_out_fence cat "$(bat --config-file)"
->>>>>>> c22bb4fb
 	fi
 }
 
